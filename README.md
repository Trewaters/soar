--- conflicted
+++ resolved
@@ -109,12 +109,6 @@
 
 ## Branches
 
-<<<<<<< HEAD
-- `aum` - working branch
-- `version_stable` - stable version this is the stable build of the most current version I am working on.
-  - `version_010` - release version 0.1.0. **commit sha** `b3de0adf4fe9055036de7037b42792a45125fb8c`. This version shows basic home navigation and posture cards with a layout.
-- The "version" branches are locked after release.
-=======
 1. [`develop`](https://soar-develop.vercel.app/) - active work
 2. [`main`](https://soar-main.vercel.app/) – stable branch, create develop from this but only merge stable branches (publised to Vercel)
 3. [`version_stable`](https://soar-jade.vercel.app/) - stable version this is the stable build of the most current version I am working on.
@@ -122,7 +116,6 @@
    `version_010` - release version 0.1.0.
 
 The "version" branches are locked after release.
->>>>>>> aa78f07e
 
 I follow Semantic Versioning for releases. [Read more here](https://semver.org/) ...**[TLDR](https://semver.org/#spec-item-2)**: _"A normal version number MUST take the form X.Y.Z where X, Y, and Z are non-negative integers, and MUST NOT contain leading zeroes. X is the major version, Y is the minor version, and Z is the patch version. Each element MUST increase numerically. For instance: 1.9.0 -> 1.10.0 -> 1.11.0._
 
