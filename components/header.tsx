'use client'
import React, { MouseEvent } from 'react'
import { useSession } from 'next-auth/react'
import Box from '@mui/material/Box'
import IconButton from '@mui/material/IconButton'
import HomeIcon from '@mui/icons-material/Home'
import MenuIcon from '@mui/icons-material/Menu'
import FlareIcon from '@mui/icons-material/Flare'
import WaterDropOutlinedIcon from '@mui/icons-material/WaterDropOutlined'
import WhatshotIcon from '@mui/icons-material/Whatshot'
import ManageAccountsIcon from '@mui/icons-material/ManageAccounts'
import AdminPanelSettingsIcon from '@mui/icons-material/AdminPanelSettings'
import InfoIcon from '@mui/icons-material/Info'
import MenuBookIcon from '@mui/icons-material/MenuBook'
import {
  AppBar,
  Divider,
  Drawer,
  List,
  ListItem,
  ListItemButton,
  ListItemIcon,
  ListItemText,
  Paper,
  Stack,
  Typography,
} from '@mui/material'
import Link from 'next/link'
<<<<<<< HEAD
import Image from 'next/image'
import { useSession } from 'next-auth/react'
=======
import { useRouter } from 'next/navigation'
import Image from 'next/image'

const navLinks = [
  {
    name: 'Home',
    href: '/',
    icon: <HomeIcon />,
  },
  {
    name: '8 Limbs',
    href: '/navigator/eightLimbs',
    icon: <FlareIcon />,
  },
  {
    name: 'Asanas',
    href: '/navigator/asanaPostures',
    icon: <WaterDropOutlinedIcon />,
  },
  {
    name: 'Flows',
    href: '/navigator/flows',
    icon: <WhatshotIcon />,
  },
  {
    name: 'About',
    href: '/navigator/about',
    icon: <InfoIcon />,
  },
  {
    name: 'Profile',
    href: '/navigator/profile',
    icon: <ManageAccountsIcon />,
  },
  {
    name: 'Glossary',
    href: '/navigator/glossary',
    icon: <MenuBookIcon />,
  },
  // final item will have a divider above it
  {
    name: 'Sign In',
    href: '/auth/signin',
    icon: <AdminPanelSettingsIcon />,
  },
]
>>>>>>> 6f1f830f

export default function Header() {
  const { data: session } = useSession()
  const [openDrawer, setOpenDrawer] = React.useState(false)
  const { data: session } = useSession()

  const toggleDrawer = (open: boolean) => () => {
    setOpenDrawer(open)
  }
  // const router = useRouter()
  // const session = auth()

  // useEffect(() => {
  //   // get session
  //   async function checkSession() {
  //     const session = await auth()
  //   }
  //   checkSession()
  // }, [])

  // Update the navLinks to use dynamic auth link
  const navLinks = [
    {
      name: 'Home',
      href: '/',
      icon: <HomeIcon />,
    },
    {
      name: '8 Limbs',
      href: '/navigator/eightLimbs',
      icon: <FlareIcon />,
    },
    {
      name: 'Asanas',
      href: '/navigator/asanaPostures',
      icon: <WaterDropOutlinedIcon />,
    },
    {
      name: 'Flows',
      href: '/navigator/flows',
      icon: <WhatshotIcon />,
    },
    {
      name: 'About',
      href: '/navigator/about',
      icon: <InfoIcon />,
    },
    {
      name: 'Profile',
      href: '/navigator/profile',
      icon: <ManageAccountsIcon />,
    },
    {
      name: 'Glossary',
      href: '/navigator/glossary',
      icon: <MenuBookIcon />,
    },
    // final item will have a divider above it
    {
      name: session ? 'Logout' : 'Login',
      href: session ? '/auth/signout' : '/auth/signin',
      icon: <AdminPanelSettingsIcon />,
    },
  ]

  const DrawerList = (
<<<<<<< HEAD
    <nav aria-label="main navigation menu" id="main-navigation">
      <Box
        sx={{ width: 250 }}
        role="presentation"
        onClick={toggleDrawer(false)}
      >
=======
    <Box sx={{ width: 250 }} role="presentation" onClick={toggleDrawer(false)}>
      <nav aria-label="site navigation menu">
>>>>>>> 6f1f830f
        <List>
          {navLinks.map((navItem, index) => (
            <React.Fragment key={navItem.name}>
              {index === navLinks.length - 1 && <Divider />}
              <ListItem disablePadding>
                <Link href={navItem.href} passHref legacyBehavior>
                  <ListItemButton
                    component="button"
                    sx={{ width: '250px' }}
                    onClick={() => {
                      setOpenDrawer(false)
                    }}
                  >
                    <ListItemIcon>{navItem.icon}</ListItemIcon>
                    <ListItemText>
<<<<<<< HEAD
                      {navItem.name === 'Logout' || navItem.name === 'Login' ? (
                        <Typography variant="button">
                          {session ? 'Logout' : 'Login'}
                        </Typography>
=======
                      {/* {navItem.name === 'Sign In' ? ( */}
                      {session ? (
                        /* ! TO DO:
                         * access session to get session status and flip text based on that.
                         * Add the Sign in button here outside the list.
                         * I want to have text ("Login/Logout") change based on the session status.
                         */
                        // { session === null ? (
                        // <Typography variant="button">Login</Typography>
                        // ):(
                        //   <Typography variant="button">Logout</Typography>
                        // )}

                        <Typography variant="button">Login/Logout</Typography>
>>>>>>> 6f1f830f
                      ) : (
                        <Typography variant="button">{navItem.name}</Typography>
                      )}
                    </ListItemText>
                  </ListItemButton>
                </Link>
              </ListItem>
            </React.Fragment>
          ))}
        </List>
      </Box>
    </nav>
  )

  const handleClick = (event: MouseEvent<HTMLDivElement>) => {
    event.stopPropagation()
    setOpenDrawer(false)
  }

  return (
    <AppBar
      position="static"
      sx={{
        pr: 2,
        height: '69px',
      }}
      elevation={0}
    >
      <Box
        sx={{
          display: 'flex',
          justifyContent: 'space-between',
          alignItems: 'center',
          height: '100%',
        }}
      >
        <Stack direction="row" justifyContent={'space-between'}>
          <IconButton
            disableRipple
            onClick={toggleDrawer(true)}
            aria-label="Open main navigation"
            aria-controls={openDrawer ? 'main-navigation' : undefined}
            aria-expanded={openDrawer}
            component="button"
          >
            <MenuIcon sx={{ height: '2em', width: '2em' }} />
          </IconButton>
          <Box
            sx={{
              position: 'absolute',
              left: '50%',
              transform: 'translateX(-50%)',
            }}
          >
            <Link href="/" passHref legacyBehavior>
              <Image
                src="/logo/Main Logo in Contrast Light150px.png"
                alt="Soar Yoga main logo"
                width={150}
                height={20}
                style={{ marginTop: '15%' }}
              />
            </Link>
          </Box>
        </Stack>
      </Box>
      <Drawer open={openDrawer} onClose={toggleDrawer(false)}>
        <Paper onClick={handleClick} sx={{ height: '100%' }}>
          {DrawerList}
        </Paper>
      </Drawer>
    </AppBar>
  )
}<|MERGE_RESOLUTION|>--- conflicted
+++ resolved
@@ -26,76 +26,15 @@
   Typography,
 } from '@mui/material'
 import Link from 'next/link'
-<<<<<<< HEAD
-import Image from 'next/image'
-import { useSession } from 'next-auth/react'
-=======
-import { useRouter } from 'next/navigation'
 import Image from 'next/image'
 
-const navLinks = [
-  {
-    name: 'Home',
-    href: '/',
-    icon: <HomeIcon />,
-  },
-  {
-    name: '8 Limbs',
-    href: '/navigator/eightLimbs',
-    icon: <FlareIcon />,
-  },
-  {
-    name: 'Asanas',
-    href: '/navigator/asanaPostures',
-    icon: <WaterDropOutlinedIcon />,
-  },
-  {
-    name: 'Flows',
-    href: '/navigator/flows',
-    icon: <WhatshotIcon />,
-  },
-  {
-    name: 'About',
-    href: '/navigator/about',
-    icon: <InfoIcon />,
-  },
-  {
-    name: 'Profile',
-    href: '/navigator/profile',
-    icon: <ManageAccountsIcon />,
-  },
-  {
-    name: 'Glossary',
-    href: '/navigator/glossary',
-    icon: <MenuBookIcon />,
-  },
-  // final item will have a divider above it
-  {
-    name: 'Sign In',
-    href: '/auth/signin',
-    icon: <AdminPanelSettingsIcon />,
-  },
-]
->>>>>>> 6f1f830f
-
 export default function Header() {
-  const { data: session } = useSession()
   const [openDrawer, setOpenDrawer] = React.useState(false)
   const { data: session } = useSession()
 
   const toggleDrawer = (open: boolean) => () => {
     setOpenDrawer(open)
   }
-  // const router = useRouter()
-  // const session = auth()
-
-  // useEffect(() => {
-  //   // get session
-  //   async function checkSession() {
-  //     const session = await auth()
-  //   }
-  //   checkSession()
-  // }, [])
 
   // Update the navLinks to use dynamic auth link
   const navLinks = [
@@ -143,17 +82,8 @@
   ]
 
   const DrawerList = (
-<<<<<<< HEAD
-    <nav aria-label="main navigation menu" id="main-navigation">
-      <Box
-        sx={{ width: 250 }}
-        role="presentation"
-        onClick={toggleDrawer(false)}
-      >
-=======
     <Box sx={{ width: 250 }} role="presentation" onClick={toggleDrawer(false)}>
-      <nav aria-label="site navigation menu">
->>>>>>> 6f1f830f
+      <nav aria-label="main navigation menu">
         <List>
           {navLinks.map((navItem, index) => (
             <React.Fragment key={navItem.name}>
@@ -169,27 +99,10 @@
                   >
                     <ListItemIcon>{navItem.icon}</ListItemIcon>
                     <ListItemText>
-<<<<<<< HEAD
                       {navItem.name === 'Logout' || navItem.name === 'Login' ? (
                         <Typography variant="button">
                           {session ? 'Logout' : 'Login'}
                         </Typography>
-=======
-                      {/* {navItem.name === 'Sign In' ? ( */}
-                      {session ? (
-                        /* ! TO DO:
-                         * access session to get session status and flip text based on that.
-                         * Add the Sign in button here outside the list.
-                         * I want to have text ("Login/Logout") change based on the session status.
-                         */
-                        // { session === null ? (
-                        // <Typography variant="button">Login</Typography>
-                        // ):(
-                        //   <Typography variant="button">Logout</Typography>
-                        // )}
-
-                        <Typography variant="button">Login/Logout</Typography>
->>>>>>> 6f1f830f
                       ) : (
                         <Typography variant="button">{navItem.name}</Typography>
                       )}
@@ -200,8 +113,8 @@
             </React.Fragment>
           ))}
         </List>
-      </Box>
-    </nav>
+      </nav>
+    </Box>
   )
 
   const handleClick = (event: MouseEvent<HTMLDivElement>) => {
