'use client'
import React from 'react'
import {
  Avatar,
  Button,
  Card,
  CardActions,
  CardContent,
  CardHeader,
  CardMedia,
  Collapse,
  FormControl,
  Grid,
  IconButton,
  IconButtonProps,
  styled,
  TextField,
  Typography,
} from '@mui/material'
import ExpandMoreIcon from '@mui/icons-material/ExpandMore'
import { red } from '@mui/material/colors'
import MoreVertIcon from '@mui/icons-material/MoreVert'
import FavoriteIcon from '@mui/icons-material/Favorite'
import ShareIcon from '@mui/icons-material/Share'
import { useSession } from 'next-auth/react'

// profile card
interface ExpandMoreProps extends IconButtonProps {
  expand: boolean
}

const ExpandMore = styled((props: ExpandMoreProps) => {
  const { expand, ...other } = props
  return <IconButton {...other} />
})(({ theme, expand }) => ({
  transform: !expand ? 'rotate(0deg)' : 'rotate(180deg)',
  marginLeft: 'auto',
  transition: theme.transitions.create('transform', {
    duration: theme.transitions.duration.shortest,
  }),
}))

export interface UserProfile {
  id: string
  provider_id: string
  name: string
  email: string
  emailVerified: Date
  image: string
  pronouns: string
  accounts: Record<string, any> | null
  sessions: Record<string, any> | null
  profile: Record<string, any>
  authenticator: Record<string, any> | null
  createdAt: Date
  updatedAt: Date
  practitionerProfile?: PractitionerProfile
}

export interface PractitionerProfile {
  id: string
  firstName: string
  bio: string
  headline: string
  location: string
  websiteURL: string
  lastName: string
  userId: string
  user: UserProfile
  // facebook: string
  // instagram: string
  // linkedin: string
  // twitter: string
  // youtube: string
  // pinterest: string
  // tiktok: string
  // createdAt: Date
  // updatedAt: Date
}

export default function UserDetails() {
  const { data: session } = useSession()
  // console.log('session', session)
  const [expanded, setExpanded] = React.useState(false)
  const [userData, setUserData] = React.useState<UserProfile>({
    id: session?.user?.id ?? '',
    provider_id: '',
    name: session?.user?.name ?? '',
    email: session?.user?.email ?? '',
    emailVerified: new Date(),
    image: session?.user?.image ?? '',
    pronouns: '',
    accounts: {} as JSON,
    sessions: {} as JSON,
    profile: {} as JSON,
    authenticator: {} as JSON,
    createdAt: new Date(),
    updatedAt: new Date(),
  })
  const [practitionerProfile, setPractitionerProfile] =
    React.useState<PractitionerProfile>({
      headline: 'New Headline',
      bio: 'Updated bio',
      location: 'New Location',
      websiteURL: 'https://happyYoga.app',
      firstName: 'New First Name',
      lastName: 'New Last Name',
      id: session?.user?.id ?? '',
      userId: session?.user?.id ?? '',
      user: userData,
    })

  // profile card expand
  const handleExpandClick = () => {
    setExpanded(!expanded)
  }

  // fetch user data based on session.user.email
  const fetchUserData = async () => {
    try {
      const userEmail = session?.user?.email
      if (!userEmail) return
      // console.log('Fetching user data for email:', userEmail)
      const response = await fetch(
        `/api/user/?email=${encodeURIComponent(userEmail)}`
      )
      // console.log('useEffect response', response)
      if (!response.ok) {
        const errorText = await response.text()
        throw new Error(`Failed to fetch user data: ${errorText}`)
      }
      const user = await response.json()
      // console.log('fetchUserData', user.data)
      // console.log('fetchUserData user.data.profile', user.data.profile)

      // Parse the profile field
      const profile = JSON.parse(user.data.profile)
      const picture = profile.picture

      // Update userData with the extracted picture
      setUserData((prevUserData) => ({
        ...prevUserData,
        ...user.data,
        image: picture,
      }))
      return user
    } catch (error) {
      console.error('Error fetching user data', error)
    }
  }

  const fetchPractitionerData = async (user_id: any) => {
    try {
      // const id = session?.user?.id
      const id = user_id
      if (!id) return
      // console.log('fetchPractitionerData data for id:', id)
      const response = await fetch(`/api/user/fetchPractitioner/?id=${id}`)
      // console.log('fetchPractitionerData response', response)
      if (!response.ok) {
        const errorText = await response.text()
        throw new Error(`Failed to fetch practitioner data: ${errorText}`)
      }
      const practitioner = await response.json()
      // console.log('fetchPractitionerData practitioner.data', practitioner.data)

      setPractitionerProfile((prevPractitionerProfile) => ({
        ...prevPractitionerProfile,
        ...practitioner.data,
      }))
      return practitioner
    } catch (error) {
      console.error('Error fetching practitioner data', error)
    }
  }

  const updatePractitionerData = async (
    practitionerData: PractitionerProfile
  ) => {
    try {
      const response = await fetch('/api/user/updatePractitioner', {
        method: 'POST',
        headers: {
          'Content-Type': 'application/json',
        },
        body: JSON.stringify({
          email: session?.user?.email,
          practitionerData,
        }),
      })

      if (!response.ok) {
        const errorText = await response.text()
        throw new Error(`Failed to update practitioner data: ${errorText}`)
      } else {
        const savedPractitioner = await response.json()
        return savedPractitioner
      }

      // const result = await response.json()
      // console.log('Practitioner data updated:', result)
    } catch (error) {
      console.error('Error updating practitioner data:', error)
    }
  }

  const updateUserData = async (
    userData: UserProfile
  ): Promise<UserProfile> => {
    try {
      const postUserData = await fetch(`/api/user/updateUserData`, {
        method: 'POST',
        headers: {
          'Content-Type': 'application/json',
        },
        body: JSON.stringify({
          pronouns: userData?.pronouns,
          email: session?.user?.email,
        }),
      })
      if (postUserData.ok) {
        // console.log('Data saved')
        // const savedUser = await fetchUserData()
        // setUserData(savedUser)
        return userData
      } else {
        console.error('Error saving data')
        throw new Error('Error saving data')
      }
    } catch (error) {
      console.error('Error saving data', error)
      throw new Error('Error saving data')
    }
  }

  // fetch user data based on session.user.email
  React.useEffect(() => {
    if (!session) return
    // console.log('useEffect triggered with email', session)

    fetchUserData()
    // console.log('useEffect userData', userData)
    fetchPractitionerData(userData.id)
    // console.log('useEffect practitionerProfile', practitionerProfile)
  }, [session])

  const handleChange = (e: React.ChangeEvent<HTMLInputElement>) => {
    const { name, value } = e.target
    setUserData((prev) => ({
      ...prev,
      [name]: value,
    }))
    setPractitionerProfile((prev) => ({
      ...prev,
      [name]: value,
    }))
  }

  const handleSubmit = async (e: React.FormEvent) => {
    e.preventDefault()
    const saveUser = await updateUserData(userData)
    const savePractitioner = await updatePractitionerData(practitionerProfile)
    // await fetchUserData()
    // console.log('useEffect userData', userData)
    // await fetchPractitionerData(userData.id)
    // console.log('useEffect practitionerProfile', practitionerProfile)

    setUserData(saveUser)
    setPractitionerProfile(savePractitioner)
  }

  return (
    <Grid
      container
      spacing={2}
      direction="row"
      justifyContent={'center'}
      sx={{ p: 2 }}
      component={'form'}
      onSubmit={handleSubmit}
    >
      {!session && <div>Sign In</div>}
      {session && (
        <>
          <Button type="submit">Save</Button>
          <Grid xs={12} item>
            <Typography variant="h2">Practitioner Details</Typography>
          </Grid>
          <Grid xs={12} item>
            <Card>
              <CardHeader
                avatar={
                  <Avatar sx={{ bgcolor: red[500] }} aria-label="user initial">
                    {userData?.name?.charAt(0) ?? 'U'}
                  </Avatar>
                }
                action={
                  <IconButton aria-label="settings">
                    <MoreVertIcon />
                  </IconButton>
                }
                title={userData?.name}
                subheader={`Member since ${userData?.createdAt ?? '6/9/2024'}`}
              />
              <CardMedia
                component="img"
                // image={userData?.image ?? '/stick-tree-pose-400x400.png'}
                image={userData?.image ?? '/stick-tree-pose-400x400.png'}
                alt="Profile Image"
                sx={{
                  width: 'auto',
                  height: 'auto',
                  display: 'block',
                  margin: 'auto',
                }}
              />
              <CardContent>
                <Typography variant="body2" color="text.secondary">
                  [HEADLINE] Happy Yoga instructor and Happy Reiki Master.
                </Typography>
              </CardContent>
              <CardActions disableSpacing>
                <IconButton aria-label="add to favorites" disabled>
                  <FavoriteIcon />
                </IconButton>
                <IconButton aria-label="share" disabled>
                  <ShareIcon />
                </IconButton>
                <ExpandMore
                  expand={expanded}
                  onClick={handleExpandClick}
                  aria-expanded={expanded}
                  aria-label="show more"
                >
                  <ExpandMoreIcon />
                </ExpandMore>
              </CardActions>
              <Collapse in={expanded} timeout="auto" unmountOnExit>
                <CardContent>
                  <Typography paragraph>Share Quickly:</Typography>
                  <Typography paragraph>Information about the user.</Typography>
                  <Typography paragraph>
                    [YOGA_STYLE], [YOGA_EXPERIENCE], [COMPANY]
                  </Typography>
                  <Typography paragraph>[LINKS_WEBSITE_URL]</Typography>
                  <Typography>[LOCATION]</Typography>
                </CardContent>
              </Collapse>
            </Card>
          </Grid>
          <Grid xs={12} sm={6} md={6} item>
            <FormControl>
              <TextField
                name="name"
                id="outlined-basic"
                placeholder='Enter "First Name"'
                label="Name"
                value={userData?.name}
                variant="outlined"
                disabled
              />
            </FormControl>
          </Grid>
          <Grid xs={12} sm={6} md={6} item>
            <FormControl>
              <TextField
                name="pronouns"
                id="pronouns"
                label="Pronouns:"
                variant="outlined"
                value={userData?.pronouns}
                onChange={handleChange}
              />
            </FormControl>
          </Grid>
          <Grid xs={12} sm={12} md={12} item>
            <FormControl fullWidth>
              <TextField
                id="outlined-email-input"
                name="email"
                placeholder="xyz@ABC.com"
                label="Email (primary/internal):"
                value={userData?.email}
                variant="outlined"
                type="email"
              />
            </FormControl>
          </Grid>
          {/* <Grid xs={12} sm={12} md={12} item>
            <FormControl fullWidth>
              <TextField
                id="outlined-textarea"
                name="headline"
                placeholder="Enter...2 sentences"
                label="Headline:"
                value={
                  practitionerProfile?.headline ?? 'I am a Yoga instructor.'
                }
                onChange={handleChange}
                multiline
                maxRows={2}
              />
            </FormControl>
<<<<<<< HEAD
          </Grid>
=======
          </Grid> */}
          {/* I am a happy Yoga instructor, happy Reiki Master, and creator of the Happy Yoga app. */}
>>>>>>> d1101e43
        </>
      )}
    </Grid>
  )
}<|MERGE_RESOLUTION|>--- conflicted
+++ resolved
@@ -401,12 +401,8 @@
                 maxRows={2}
               />
             </FormControl>
-<<<<<<< HEAD
-          </Grid>
-=======
           </Grid> */}
           {/* I am a happy Yoga instructor, happy Reiki Master, and creator of the Happy Yoga app. */}
->>>>>>> d1101e43
         </>
       )}
     </Grid>
