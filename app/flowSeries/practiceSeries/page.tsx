--- conflicted
+++ resolved
@@ -35,12 +35,8 @@
 
   useEffect(() => {
     async function fetchData() {
-<<<<<<< HEAD
-      const baseUrl = process.env.NEXT_PUBLIC_API_BASE_URL // || 'http://localhost:3000'
-=======
       const baseUrl =
         process.env.NEXT_PUBLIC_BASE_URL || 'http://localhost:3000'
->>>>>>> cd5d2b9a
       const url = new URL('/api/series/', baseUrl)
       console.log('url', url)
       const res = await fetch(url.toString())
