--- conflicted
+++ resolved
@@ -18,7 +18,6 @@
   providers: [
     GitHub,
     Google,
-<<<<<<< HEAD
     Credentials({
       // You can specify which fields should be submitted, by adding keys to the `credentials` object.
       // e.g. domain, username, password, 2FA token, etc.
@@ -26,113 +25,90 @@
         email: {},
         password: {},
       },
-      authorize: async (credentials) => {
-        // logic to salt and hash password
-        // const pwHash = hashPassword(credentials.password as string)
-
-        const email = credentials.email as string
-=======
-    // Credentials({
-    //   // You can specify which fields should be submitted, by adding keys to the `credentials` object.
-    //   // e.g. domain, username, password, 2FA token, etc.
-    //   credentials: {
-    //     email: {},
-    //     password: {},
-    //   },
-    //   authorize: async (credentials) => {
-    //     // let user = null
-
-    //     // logic to salt and hash password
-    //     // const pwHash = saltAndHashPassword(credentials.password)
-    //     // const pwHash = credentials.password
->>>>>>> f05e20c4
-
-    //     // logic to verify if the user exists
-    //     // user = await getUserFromDb(credentials.email, pwHash)
-
-<<<<<<< HEAD
-        const existingUser = await prisma.userData.findUnique({
-          where: { email: email ?? undefined },
-        })
-=======
-    //     const email = credentials.email
-
-    //     const existingUser = await prisma.userData.findUnique({
-    //       where: { email: typeof email === 'string' ? email : undefined },
-    //     })
->>>>>>> f05e20c4
-
-    //     // if (!existingUser) {
-    //     //   try {
-    //     //     const newUser = await prisma.userData.create({
-    //     //       data: {
-    //     //         provider_id: user.id,
-    //     //         name: user.name,
-    //     //         email: user.email,
-    //     //         emailVerified: new Date(),
-    //     //         image: user.image,
-    //     //         pronouns: '',
-    //     //         profile: JSON.stringify(profile),
-    //     //         createdAt: new Date(),
-    //     //         updatedAt: new Date(),
-    //     //         firstName: '',
-    //     //         lastName: '',
-    //     //         bio: '',
-    //     //         headline: '',
-    //     //         location: '',
-    //     //         websiteURL: '',
-    //     //         shareQuick: '',
-    //     //         yogaStyle: '',
-    //     //         yogaExperience: '',
-    //     //         company: '',
-    //     //         socialURL: '',
-    //     //         isLocationPublic: '',
-    //     //         providerAccounts: {
-    //     //           create: {
-    //     //             provider: account.provider,
-    //     //             providerAccountId: account.providerAccountId,
-    //     //             refresh_token: account.refresh_token ?? undefined,
-    //     //             access_token: account.access_token ?? undefined,
-    //     //             expires_at: account.expires_at ?? undefined,
-    //     //             // add to schema
-    //     //             // expires_in: account.expires_in ?? undefined,
-    //     //             token_type: account.token_type ?? undefined,
-    //     //             scope: account.scope ?? undefined,
-    //     //             id_token: account.id_token ?? undefined,
-    //     //             session_state: JSON.stringify(account.session_state),
-    //     //             type: account.type,
-    //     //             createdAt: new Date(),
-    //     //             updatedAt: new Date(),
-    //     //           },
-    //     //         },
-    //     //         // create a way to add generic profile schema for unknown providers
-    //     //         // profile: {
-    //     //         //   create: { ...profile },
-    //     //         // },
-    //     //       },
-    //     //     })
-    //     //   } catch (error) {
-    //     //     console.error('Error creating new user:', error)
-    //     //     throw error
-    //     //   }
-    //     // }
-
-    //     if (!existingUser) {
-    //       // No user found, so this is their first attempt to login
-    //       // Optionally, this is also the place you could do a user registration
-    //       throw new Error('Invalid credentials.')
-    //     }
-    //     /*         if (!user) {
-    //       // No user found, so this is their first attempt to login
-    //       // Optionally, this is also the place you could do a user registration
-    //       throw new Error('Invalid credentials.')
-    //     } */
-
-    //     // return user object with their profile data
-    //     // return user
-    //     return existingUser
-    //   },
-    // }),
+      // authorize: async (credentials) => {
+      //   // logic to salt and hash password
+      //   // const pwHash = hashPassword(credentials.password as string)
+
+      //   const email = credentials.email as string
+
+      //   // logic to verify if the user exists
+      //   // user = await getUserFromDb(credentials.email, pwHash)
+
+      //   const existingUser = await prisma.userData.findUnique({
+      //     where: { email: email ?? undefined },
+      //   })
+
+      //   // if (!existingUser) {
+      //   //   try {
+      //   //     const newUser = await prisma.userData.create({
+      //   //       data: {
+      //   //         provider_id: user.id,
+      //   //         name: user.name,
+      //   //         email: user.email,
+      //   //         emailVerified: new Date(),
+      //   //         image: user.image,
+      //   //         pronouns: '',
+      //   //         profile: JSON.stringify(profile),
+      //   //         createdAt: new Date(),
+      //   //         updatedAt: new Date(),
+      //   //         firstName: '',
+      //   //         lastName: '',
+      //   //         bio: '',
+      //   //         headline: '',
+      //   //         location: '',
+      //   //         websiteURL: '',
+      //   //         shareQuick: '',
+      //   //         yogaStyle: '',
+      //   //         yogaExperience: '',
+      //   //         company: '',
+      //   //         socialURL: '',
+      //   //         isLocationPublic: '',
+      //   //         providerAccounts: {
+      //   //           create: {
+      //   //             provider: account.provider,
+      //   //             providerAccountId: account.providerAccountId,
+      //   //             refresh_token: account.refresh_token ?? undefined,
+      //   //             access_token: account.access_token ?? undefined,
+      //   //             expires_at: account.expires_at ?? undefined,
+      //   //             // add to schema
+      //   //             // expires_in: account.expires_in ?? undefined,
+      //   //             token_type: account.token_type ?? undefined,
+      //   //             scope: account.scope ?? undefined,
+      //   //             id_token: account.id_token ?? undefined,
+      //   //             session_state: JSON.stringify(account.session_state),
+      //   //             type: account.type,
+      //   //             createdAt: new Date(),
+      //   //             updatedAt: new Date(),
+      //   //           },
+      //   //         },
+      //   //         // create a way to add generic profile schema for unknown providers
+      //   //         // profile: {
+      //   //         //   create: { ...profile },
+      //   //         // },
+      //   //       },
+      //   //     })
+      //   //   } catch (error) {
+      //   //     console.error('Error creating new user:', error)
+      //   //     throw error
+      //   //   }
+      //   // }
+
+      //   //     if (!existingUser) {
+      //   // No user found, so this is their first attempt to login
+      //   // Optionally, this is also the place you could do a user registration
+      //   //       throw new Error('Invalid credentials.')
+      //   //     }
+      //   //     /*         if (!user) {
+      //   // No user found, so this is their first attempt to login
+      //   // Optionally, this is also the place you could do a user registration
+      //   //       throw new Error('Invalid credentials.')
+      //   //     } */
+
+      //   // return user object with their profile data
+      //   // return user
+      //   //     return existingUser
+      // },
+    }),
   ],
   theme: { logo: 'https://authjs.dev/img/logo-sm.png' },
   adapter: MyAdapter,
