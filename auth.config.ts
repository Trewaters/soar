import type { NextAuthConfig } from 'next-auth'
import GitHub from 'next-auth/providers/github'
import Google from 'next-auth/providers/google'
<<<<<<< HEAD
import { type Adapter } from '@auth/core/adapters'
import { MongoDBAdapter } from '@auth/mongodb-adapter'
import clientPromise from '@lib/db'

const MyAdapter: Adapter = {
  ...MongoDBAdapter(clientPromise),
}

export default {
  providers: [GitHub, Google],
  adapter: MyAdapter,
} satisfies NextAuthConfig
=======
// import Facebook from 'next-auth/providers/facebook'
import Twitter from 'next-auth/providers/twitter'

export default {
  providers: [GitHub, Google, Twitter],
} satisfies NextAuthConfig

/*
 * use auth/core Facebook, https://authjs.dev/reference/core/providers/facebook
 * use auth/core Twitter, https://authjs.dev/reference/core/providers/twitter
 */

/* 
use auth/core instead of next-auth
*/
// import { Auth, type AuthConfig } from '@auth/core'

// import Google from '@auth/core/providers/google'
// import GitHub from '@auth/core/providers/github'
// import Facebook from '@auth/core/providers/facebook'

// const request = new Request('https://www.happyyoga.app')
// const response = Auth(request, {
//   providers: [GitHub, Google, Facebook],
//   trustHost: true,
// })

// // true
// console.log(response instanceof Response)
>>>>>>> aea9e795
<|MERGE_RESOLUTION|>--- conflicted
+++ resolved
@@ -1,20 +1,6 @@
 import type { NextAuthConfig } from 'next-auth'
 import GitHub from 'next-auth/providers/github'
 import Google from 'next-auth/providers/google'
-<<<<<<< HEAD
-import { type Adapter } from '@auth/core/adapters'
-import { MongoDBAdapter } from '@auth/mongodb-adapter'
-import clientPromise from '@lib/db'
-
-const MyAdapter: Adapter = {
-  ...MongoDBAdapter(clientPromise),
-}
-
-export default {
-  providers: [GitHub, Google],
-  adapter: MyAdapter,
-} satisfies NextAuthConfig
-=======
 // import Facebook from 'next-auth/providers/facebook'
 import Twitter from 'next-auth/providers/twitter'
 
@@ -43,5 +29,4 @@
 // })
 
 // // true
-// console.log(response instanceof Response)
->>>>>>> aea9e795
+// console.log(response instanceof Response)